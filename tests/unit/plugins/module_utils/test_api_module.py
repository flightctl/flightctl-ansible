from __future__ import (absolute_import, division, print_function)

__metaclass__ = type

import pytest
from unittest.mock import MagicMock, patch

from tests.unit.utils import set_module_args

from plugins.module_utils.api_module import FlightctlAPIModule
from plugins.module_utils.constants import ResourceType
from plugins.module_utils.exceptions import FlightctlException
from plugins.module_utils.options import ApprovalOptions

from openapi_client.exceptions import NotFoundException
from openapi_client.models.enrollment_request_approval import EnrollmentRequestApproval


@pytest.fixture
def api_module():
    set_module_args(dict(
        flightctl_host='https://test-flightctl-url.com/',
        flightctl_config_file='tests/unit/plugins/module_utils/fixtures/client.yaml'
    ))
    return FlightctlAPIModule(argument_spec={})


@patch('plugins.module_utils.api_module.EnrollmentrequestApi')
def test_approve_enrollment_success(mock_api, api_module):
    mock_api_instance = MagicMock()
    mock_api.return_value = mock_api_instance

<<<<<<< HEAD
    input = ApprovalInput(ResourceType.ENROLLMENT, "test-enrollment", True)
    body = EnrollmentRequestApproval.from_dict(input.to_request_params())
    api_module.approve(input)
    mock_api_instance.approve_enrollment_request.assert_called_with(input.name, body)
=======

def test_build_url_with_valid_endpoint_and_name(api_module):
    url = api_module.build_url('device', 'awesome-device-1')
    assert url.geturl() == 'https://test-flightctl-url.com/api/v1/devices/awesome-device-1'


def test_build_url_with_invalid_endpoint(api_module):
    with pytest.raises(FlightctlException, match="Invalid 'kind' specified: widget"):
        api_module.build_url('widget')
>>>>>>> fec20ee3


@patch('plugins.module_utils.api_module.EnrollmentrequestApi')
def test_deny_enrollment_success(mock_api, api_module):
    mock_api_instance = MagicMock()
    mock_api.return_value = mock_api_instance

<<<<<<< HEAD
    input = ApprovalInput(ResourceType.ENROLLMENT, "test-enrollment", False)
    body = EnrollmentRequestApproval.from_dict(input.to_request_params())
=======
    input = ApprovalOptions(Kind.ENROLLMENT, "test-enrollment", True)
>>>>>>> fec20ee3
    api_module.approve(input)
    mock_api_instance.approve_enrollment_request.assert_called_with(input.name, body)


@patch('plugins.module_utils.api_module.EnrollmentrequestApi')
def test_approve_404(mock_api, api_module):
    mock_api_instance = MagicMock()
    mock_api.return_value = mock_api_instance
    mock_api_instance.approve_enrollment_request.side_effect = NotFoundException()

<<<<<<< HEAD
    input = ApprovalInput(ResourceType.ENROLLMENT, "test-enrollment", True)
    with pytest.raises(FlightctlException, match="Unable to approve EnrollmentRequest - test-enrollment: *"):
=======
    input = ApprovalOptions(Kind.ENROLLMENT, "test-enrollment", True)
    with pytest.raises(FlightctlException, match="Unable to approve EnrollmentRequest for test-enrollment"):
>>>>>>> fec20ee3
        api_module.approve(input)


@patch('plugins.module_utils.api_module.DefaultApi')
def test_approve_csr(mock_api, api_module):
    mock_api_instance = MagicMock()
    mock_api.return_value = mock_api_instance

<<<<<<< HEAD
    input = ApprovalInput(ResourceType.CSR, "test-csr", True)
=======
    input = ApprovalOptions(Kind.CSR, "test-csr", True)
>>>>>>> fec20ee3
    api_module.approve(input)
    mock_api_instance.approve_certificate_signing_request.assert_called_with(input.name)


@patch('plugins.module_utils.api_module.DefaultApi')
def test_approve_csr(mock_api, api_module):
    mock_api_instance = MagicMock()
    mock_api.return_value = mock_api_instance

<<<<<<< HEAD
    input = ApprovalInput(ResourceType.CSR, "test-csr", False)
=======
    input = ApprovalOptions(Kind.CSR, "test-csr", False)
>>>>>>> fec20ee3
    api_module.approve(input)
    mock_api_instance.deny_certificate_signing_request.assert_called_with(input.name)<|MERGE_RESOLUTION|>--- conflicted
+++ resolved
@@ -30,22 +30,10 @@
     mock_api_instance = MagicMock()
     mock_api.return_value = mock_api_instance
 
-<<<<<<< HEAD
-    input = ApprovalInput(ResourceType.ENROLLMENT, "test-enrollment", True)
+    input = ApprovalOptions(ResourceType.ENROLLMENT, "test-enrollment", True)
     body = EnrollmentRequestApproval.from_dict(input.to_request_params())
     api_module.approve(input)
     mock_api_instance.approve_enrollment_request.assert_called_with(input.name, body)
-=======
-
-def test_build_url_with_valid_endpoint_and_name(api_module):
-    url = api_module.build_url('device', 'awesome-device-1')
-    assert url.geturl() == 'https://test-flightctl-url.com/api/v1/devices/awesome-device-1'
-
-
-def test_build_url_with_invalid_endpoint(api_module):
-    with pytest.raises(FlightctlException, match="Invalid 'kind' specified: widget"):
-        api_module.build_url('widget')
->>>>>>> fec20ee3
 
 
 @patch('plugins.module_utils.api_module.EnrollmentrequestApi')
@@ -53,12 +41,8 @@
     mock_api_instance = MagicMock()
     mock_api.return_value = mock_api_instance
 
-<<<<<<< HEAD
-    input = ApprovalInput(ResourceType.ENROLLMENT, "test-enrollment", False)
+    input = ApprovalOptions(ResourceType.ENROLLMENT, "test-enrollment", False)
     body = EnrollmentRequestApproval.from_dict(input.to_request_params())
-=======
-    input = ApprovalOptions(Kind.ENROLLMENT, "test-enrollment", True)
->>>>>>> fec20ee3
     api_module.approve(input)
     mock_api_instance.approve_enrollment_request.assert_called_with(input.name, body)
 
@@ -69,13 +53,8 @@
     mock_api.return_value = mock_api_instance
     mock_api_instance.approve_enrollment_request.side_effect = NotFoundException()
 
-<<<<<<< HEAD
-    input = ApprovalInput(ResourceType.ENROLLMENT, "test-enrollment", True)
+    input = ApprovalOptions(ResourceType.ENROLLMENT, "test-enrollment", True)
     with pytest.raises(FlightctlException, match="Unable to approve EnrollmentRequest - test-enrollment: *"):
-=======
-    input = ApprovalOptions(Kind.ENROLLMENT, "test-enrollment", True)
-    with pytest.raises(FlightctlException, match="Unable to approve EnrollmentRequest for test-enrollment"):
->>>>>>> fec20ee3
         api_module.approve(input)
 
 
@@ -84,11 +63,7 @@
     mock_api_instance = MagicMock()
     mock_api.return_value = mock_api_instance
 
-<<<<<<< HEAD
-    input = ApprovalInput(ResourceType.CSR, "test-csr", True)
-=======
-    input = ApprovalOptions(Kind.CSR, "test-csr", True)
->>>>>>> fec20ee3
+    input = ApprovalOptions(ResourceType.CSR, "test-csr", True)
     api_module.approve(input)
     mock_api_instance.approve_certificate_signing_request.assert_called_with(input.name)
 
@@ -98,10 +73,6 @@
     mock_api_instance = MagicMock()
     mock_api.return_value = mock_api_instance
 
-<<<<<<< HEAD
-    input = ApprovalInput(ResourceType.CSR, "test-csr", False)
-=======
-    input = ApprovalOptions(Kind.CSR, "test-csr", False)
->>>>>>> fec20ee3
+    input = ApprovalOptions(ResourceType.CSR, "test-csr", False)
     api_module.approve(input)
     mock_api_instance.deny_certificate_signing_request.assert_called_with(input.name)