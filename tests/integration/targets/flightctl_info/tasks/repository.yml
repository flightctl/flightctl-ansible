--- conflicted
+++ resolved
@@ -8,14 +8,8 @@
       flightctl_validate_certs: False
   block:
   - name: Create a test repo
-<<<<<<< HEAD
     flightctl.core.flightctl:
-      flightctl_host: "{{ flightctl_host }}"
-      flightctl_validate_certs: false
-=======
-    flightctl.edge.flightctl:
       <<: *connection_info
->>>>>>> 95471bba
       kind: Repository
       name: "{{ repository_name }}"
       resource_definition:
@@ -24,14 +18,8 @@
           type: git
 
   - name: Get test repo
-<<<<<<< HEAD
     flightctl.core.flightctl_info:
-      flightctl_host: "{{ flightctl_host }}"
-      flightctl_validate_certs: false
-=======
-    flightctl.edge.flightctl_info:
       <<: *connection_info
->>>>>>> 95471bba
       kind: Repository
       name: "{{ repository_name }}"
     register: repo_result
@@ -44,14 +32,8 @@
 
   always:
     - name: Delete test repo
-<<<<<<< HEAD
       flightctl.core.flightctl:
-        flightctl_host: "{{ flightctl_host }}"
-        flightctl_validate_certs: false
-=======
-      flightctl.edge.flightctl:
         <<: *connection_info
->>>>>>> 95471bba
         kind: Repository
         name: "{{ repository_name }}"
         state: absent