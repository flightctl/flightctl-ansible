--- conflicted
+++ resolved
@@ -7,14 +7,8 @@
       flightctl_validate_certs: False
   block:
   - name: Create a test device
-<<<<<<< HEAD
     flightctl.core.flightctl:
-      flightctl_host: "{{ flightctl_host }}"
-      flightctl_validate_certs: false
-=======
-    flightctl.edge.flightctl:
       <<: *connection_info
->>>>>>> 95471bba
       kind: Device
       name: "{{ deivce_name }}"
       resource_definition:
@@ -26,14 +20,8 @@
               - chronyd.service
 
   - name: Update the test device
-<<<<<<< HEAD
     flightctl.core.flightctl:
-      flightctl_host: "{{ flightctl_host }}"
-      flightctl_validate_certs: false
-=======
-    flightctl.edge.flightctl:
       <<: *connection_info
->>>>>>> 95471bba
       kind: Device
       name: "{{ deivce_name }}"
       resource_definition:
@@ -42,14 +30,8 @@
             image: quay.io/redhat/rhde:9.3
 
   - name: Get test device
-<<<<<<< HEAD
     flightctl.core.flightctl_info:
-      flightctl_host: "{{ flightctl_host }}"
-      flightctl_validate_certs: false
-=======
-    flightctl.edge.flightctl_info:
       <<: *connection_info
->>>>>>> 95471bba
       kind: Device
       name: "{{ deivce_name }}"
     register: device_result
@@ -62,14 +44,8 @@
         - device_result.result.data[0].spec.systemd.matchPatterns[0] == "chronyd.service"
 
   - name: Update the test device with force_update
-<<<<<<< HEAD
     flightctl.core.flightctl:
-      flightctl_host: "{{ flightctl_host }}"
-      flightctl_validate_certs: false
-=======
-    flightctl.edge.flightctl:
       <<: *connection_info
->>>>>>> 95471bba
       kind: Device
       name: "{{ deivce_name }}"
       force_update: True
@@ -79,14 +55,8 @@
             image: quay.io/redhat/rhde:9.4
 
   - name: Get test device
-<<<<<<< HEAD
     flightctl.core.flightctl_info:
-      flightctl_host: "{{ flightctl_host }}"
-      flightctl_validate_certs: false
-=======
-    flightctl.edge.flightctl_info:
       <<: *connection_info
->>>>>>> 95471bba
       kind: Device
       name: "{{ deivce_name }}"
     register: device_result
@@ -100,14 +70,8 @@
 
   always:
     - name: Delete test device
-<<<<<<< HEAD
       flightctl.core.flightctl:
-        flightctl_host: "{{ flightctl_host }}"
-        flightctl_validate_certs: false
-=======
-      flightctl.edge.flightctl:
         <<: *connection_info
->>>>>>> 95471bba
         kind: Device
         name: "{{ deivce_name }}"
         state: absent