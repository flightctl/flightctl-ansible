# coding: utf-8 -*-
# GNU General Public License v3.0+
# (see COPYING or https://www.gnu.org/licenses/gpl-3.0.txt)

from __future__ import (absolute_import, division, print_function)

__metaclass__ = type

<<<<<<< HEAD
from typing import Any, Dict, Optional, Tuple
=======
import json
from dataclasses import asdict, dataclass
from typing import Any, Dict, List, Optional, Tuple
from urllib.parse import ParseResult
>>>>>>> fec20ee3

from .constants import API_MAPPING, ResourceType
from .core import FlightctlModule
<<<<<<< HEAD
from .exceptions import FlightctlException, FlightctlApiException
from .inputs import ApprovalInput
=======
from .exceptions import FlightctlException, FlightctlHTTPException
from .options import ApprovalOptions, GetOptions
>>>>>>> fec20ee3
from .utils import diff_dicts, get_patch, json_patch

try:
    import ansible_collections.flightctl.edge.plugins.module_utils.client_path_helper  # pylint: disable=unused-import
    from openapi_client import ApiClient
    from openapi_client.configuration import Configuration
    from openapi_client.api.enrollmentrequest_api import EnrollmentrequestApi
    from openapi_client.api.default_api import DefaultApi
    from openapi_client.exceptions import ApiException, NotFoundException
    from openapi_client.models.patch_request_inner import PatchRequestInner
    from openapi_client.models.enrollment_request_approval import EnrollmentRequestApproval
except ImportError as imp_exc:
    CLIENT_IMPORT_ERROR = imp_exc
else:
    CLIENT_IMPORT_ERROR = None


@dataclass
class Metadata:
    """
    Request metadata for requesting additional resources from list endpoints.

    Attributes:
        continue_token (str): Opaque token returned from the service.
        remaining_item_count (int): Number of remaining items.
    """
    continue_token: str
    remaining_item_count: int


@dataclass
class ListResponse:
    """
    Represents a list response object from the flightctl service.

    Attributes:
        data (List[Dict[str, Any]]): The response data
        metadata (Optional[Metadata]): Related metadata for the response.
        summary (Optional[Dict[str, Any]]): Summary data related to the response.
    """
    data: List[Dict[str, Any]]
    metadata: Optional[Metadata] = None
    summary: Optional[Dict[str, Any]] = None

    @property
    def dict(self) -> dict:
        return asdict(self)


class FlightctlAPIModule(FlightctlModule):
    """
    API module for interacting with the Flightctl API.

    Inherits from FlightctlModule and provides methods to perform API requests
    like GET, POST, PATCH, and DELETE.
    """

<<<<<<< HEAD
=======
    API_ENDPOINTS: Dict[str, str] = {
        "certificatesigningrequest": "api/v1/certificatesigningrequests",
        "device": "/api/v1/devices",
        "fleet": "/api/v1/fleets",
        "enrollmentconfig": "api/v1/enrollmentconfig",
        "enrollmentrequest": "api/v1/enrollmentrequests",
        "resourcesync": "/api/v1/resourcesyncs",
        "repository": "/api/v1/repositories",
        "templateversion": "api/v1/fleets/{0}/templateversions"
    }

>>>>>>> fec20ee3
    def __init__(
        self,
        argument_spec: Dict[str, Any],
        error_callback: Optional[Any] = None,
        warn_callback: Optional[Any] = None,
        **kwargs: Any,
    ) -> None:
        """
        Initializes the FlightctlAPIModule.

        Args:
            argument_spec (Dict[str, Any]): The argument specification for the module.
            error_callback (Optional[Any], optional): A callback function for errors.
            warn_callback (Optional[Any], optional): A callback function for warnings.
            **kwargs (Any): Additional keyword arguments.
        """
        kwargs["supports_check_mode"] = True

        super().__init__(
            argument_spec=argument_spec,
            error_callback=error_callback,
            warn_callback=warn_callback,
            **kwargs,
        )

<<<<<<< HEAD
        if CLIENT_IMPORT_ERROR:
            raise CLIENT_IMPORT_ERROR
=======
        self.session = Request(
            cookies=CookieJar(),
            timeout=self.request_timeout,
            validate_certs=self.verify_ssl,
            ca_path=self.ca_path,
        )

    @staticmethod
    def normalize_endpoint(endpoint: str) -> Optional[str]:
        """
        Normalizes the endpoint by converting it to lowercase.

        Args:
            endpoint (str): The API endpoint.

        Returns:
            Union[str, None]: The normalized endpoint or None if the input is invalid.
        """
        return endpoint.lower() if endpoint else None

    def get_endpoint(self, options: GetOptions) -> Response:
        """
        Sends a GET request to the specified API endpoint.

        Args:
            endpoint (str): The API endpoint (resource type).
            name (Optional[str], optional): The resource name (optional).

        Returns:
            Response: The response object.
        """
        params = options.request_params
        url = self.build_url(options.kind.value, options.name, options.fleet_name, params)

        if options.rendered:
            rendered_path = url.path + "/rendered"
            url = url._replace(path=rendered_path)

        return self.request("GET", url.geturl(), params)

    def patch_endpoint(
        self, endpoint: str, name: str, patch: List[Dict[str, Any]]
    ) -> Response:
        """
        Sends a PATCH request to the specified endpoint with a JSON patch.

        Args:
            endpoint (str): The API endpoint (resource type) to patch.
            name (str): The resource name to patch.
            patch (List[Dict[str, Any]]): The patch data (list of patch operations).

        Returns:
            Response: The response object.
        """
        url = self.build_url(endpoint, name)
        return self.request("PATCH", url.geturl(), patch=patch)

    def post_endpoint(self, endpoint: str, **kwargs: Any) -> Response:
        """
        Sends a POST request to the specified API endpoint.

        Args:
            endpoint (str): The API endpoint (resource type).
            **kwargs (Any): Additional parameters for the request.

        Returns:
            Response: The response object.
        """
        url = self.build_url(endpoint, None)
        return self.request("POST", url.geturl(), **kwargs)

    def delete_endpoint(self, endpoint: str, name: str, fleet_name: str, **kwargs: Any) -> Response:
        """
        Sends a DELETE request to the specified API endpoint.
>>>>>>> fec20ee3

        client_config = Configuration(
            host=self.url.geturl(),
            ssl_ca_cert=self.ca_path,
            access_token=self.token,
        )
        client_config.verify_ssl = self.verify_ssl

<<<<<<< HEAD
        self.client = ApiClient(client_config)

    def get(
        self, resource: ResourceType, name: Optional[str] = None,
    ) -> Optional[Any]:
=======
        Returns:
            Response: The response object.
        """
        url = self.build_url(endpoint, name, fleet_name)
        return self.request("DELETE", url.geturl(), **kwargs)

    def build_url(
        self,
        endpoint: str,
        name: Optional[str] = None,
        fleet_name: Optional[str] = None,
        query_params: Optional[Dict[str, Any]] = None,
    ):
>>>>>>> fec20ee3
        """
        Makes an get query via the API.

        Args:
            resource (ResourceType): The API Resource Type.
            name (str): The API Resource name identifier

        Returns:
            Any: The found resoruce.

        Raises:
            FlightctlException: If the approval request fails.
        """
        api_type = API_MAPPING[resource]
        api_instance = api_type.api(self.client)
        get_call = getattr(api_instance, api_type.get)

<<<<<<< HEAD
        try:
            return get_call(name)
        except NotFoundException:
            return None
        except ApiException as e:
            raise FlightctlApiException(f"Unable to fetch {resource.value} - {name}: {e}")
=======
        if normalized_endpoint == Kind.TEMPLATE_VERSION.value.lower():
            base_path = base_path.format(fleet_name)

        # Update the URL path with the base path
        url = self.url._replace(path=base_path)

        # Append query parameters if provided
        if query_params:
            # Encode the query parameters and append to the URL
            query_string = urlencode(query_params, doseq=True)
            url = url._replace(query=query_string)

        return url
>>>>>>> fec20ee3

    def list(self, resource: ResourceType, **kwargs: Any) -> Any:
        """
        Makes an list query via the API.

        Args:
            resource (ResourceType): The API Resource Type.

        Returns:
            ListResponse: Response continaing the list of resources or an empty list if no resources are found.

        Raises:
            FlightctlException: If the approval request fails.
        """
        api_type = API_MAPPING[resource]
        api_instance = api_type.api(self.client)
        list_call = getattr(api_instance, api_type.list)

        try:
            return list_call(**kwargs)
        except ApiException as e:
            raise FlightctlApiException(f"Unable to list {resource.value}: {e}")

<<<<<<< HEAD
    def get_one_or_many(
        self, resource: ResourceType, name: Optional[str] = None, **kwargs: Any
    ) -> Any:
=======
    def get_one_or_many(self, options: GetOptions) -> ListResponse:
>>>>>>> fec20ee3
        """
        Retrieves one or many resources from the API.

        Args:
            resource (ResourceType): The API Resource Type.
            name (Optional[str], optional): The resource name.
            kwargs (Any): Additional query parameters for the request.

        Returns:
            Response: The resource or list response for the queried resources.

        Raises:
            FlightctlException: If the response status is not 200 or 404.
        """
<<<<<<< HEAD
        if name:
            response = self.get(resource, name)
            if not response:
                return []
            return response.to_dict()
        else:
            res = self.list(resource, **kwargs)
            if res:
                return res.to_dict()
            return {}
=======
        response = self.get_endpoint(options)
        if response.status not in [200, 404]:
            fail_msg = f"Got a {response.status} when trying to get {options.kind.value}"
            if "message" in response.json:
                fail_msg += f", message: {response.json['message']}"
            raise FlightctlException(fail_msg)

        if response.status == 404:
            # Resource not found
            return ListResponse(data=[])

        if response.json and response.json.get("items") is not None:
            metadata = None
            if response.json.get("metadata"):
                metadata = Metadata(
                    continue_token=response.json.get("metadata").get("continue"),
                    remaining_item_count=response.json.get("metadata").get("remainingItemCount"),
                )

            return ListResponse(
                data=response.json.get("items"),
                metadata=metadata,
                summary=response.json.get("summary")
            )

        return ListResponse(
            data=[response.json]
        )
>>>>>>> fec20ee3

    def create(
        self, resource: ResourceType, definition: Dict[str, Any]
    ) -> Any:
        """
        Creates a new resource in the API.

        Args:
            definition (Dict[str, Any]): The resource definition.

        Returns:
            Returns:
            Tuple[bool, Dict[str, Any]]:
                A tuple containing:
                    - A boolean indicating whether the resource was created (changed).
                    - The created resource as a dictionary.
        Raises:
            FlightctlException: If the creation fails.
        """
        api_type = API_MAPPING[resource]
        api_instance = api_type.api(self.client)
        create_call = getattr(api_instance, api_type.create)

        try:
            request_obj = api_type.model.from_dict(definition)
            return create_call(request_obj).to_dict()
        except ApiException as e:
            raise FlightctlApiException(f"Unable to create {resource.value}: {e}")

    def update(
        self, resource: ResourceType, existing: Dict[str, Any], definition: Dict[str, Any]
    ) -> Tuple[bool, Dict[str, Any]]:
        """
        Updates an existing resource in the API.

        Args:
            existing (Dict[str, Any]): The current state of the resource.
            definition (Dict[str, Any]): The desired state of the resource.

        Returns:
            Tuple[bool, Dict[str, Any]]:
                - A boolean indicating whether the resource was updated (changed).
                - The updated resource as a dictionary if changes were made, otherwise the unchanged existing resource.

        Raises:
            FlightctlException: If the update fails or there are errors with the patch.
        """
        changed: bool = False
        name = existing["metadata"]["name"]

        patch = get_patch(existing, definition)
        obj, error = json_patch(existing, patch)
        if error:
            raise FlightctlException(f"There was an error with json_patch: {error}")

        match, diffs = diff_dicts(existing, obj)
        if diffs:
            api_type = API_MAPPING[resource]
            api_instance = api_type.api(self.client)
            patch_call = getattr(api_instance, api_type.patch)

            try:
                patch_params = [PatchRequestInner.from_dict(p) for p in patch]
                response = patch_call(name, patch_params).to_dict()
                changed |= True
            except ApiException as e:
                raise FlightctlApiException(f"Unable to create {resource.value}: {e}")

        return changed, (response if diffs else existing)

<<<<<<< HEAD
    def delete(self, resource: ResourceType, name: str) -> Optional[Any]:
=======
    def delete(self, endpoint: str, name: str, fleet_name: str) -> Tuple[bool, Dict[str, Any]]:
>>>>>>> fec20ee3
        """
        Deletes resources from the API.

        Args:
            endpoint (str): The API endpoint (resource type).
            name (str): The resource name.

        Returns:
            Tuple[bool, Optional[Any]]:
                A tuple containing:
                - A boolean indicating whether the resource was deleted (changed).
                - An optional response body of the delete operation.
        """
<<<<<<< HEAD
        api_type = API_MAPPING[resource]
        api_instance = api_type.api(self.client)

        if name:
            delete_call = getattr(api_instance, api_type.delete)
            try:
                response = delete_call(name)
            except ApiException as e:
                raise FlightctlApiException(f"Unable to delete {resource.value} - {name}: {e}")
=======
        changed: bool = False
        response = self.delete_endpoint(endpoint, name, fleet_name)
        if response.status == 200:
            changed |= True
>>>>>>> fec20ee3
        else:
            delete_call = getattr(api_instance, api_type.delete_all)
            try:
                response = delete_call()
            except ApiException as e:
                raise FlightctlApiException(f"Unable to delete {resource.value} - {name}: {e}")

        return response.to_dict()

    def approve(self, input: ApprovalOptions) -> None:
        """
        Makes an approval request via the API.

        Args:
            input (ApprovalOptions): Input containing the necessary approval data

        Raises:
            FlightctlException: If the approval request fails.
        """
        if input.resource is ResourceType.ENROLLMENT:
            # Enrollment requests require an additional body argument
            # TODO clean up the dict params -> input -> dict -> request serialization steps
            api_instance = EnrollmentrequestApi(self.client)
            body = EnrollmentRequestApproval.from_dict(input.to_request_params())
            try:
                api_instance.approve_enrollment_request(input.name, body)
            except ApiException as e:
                raise FlightctlApiException(f"Unable to approve {input.resource.value} - {input.name}: {e}")
        else:
            api_instance = DefaultApi(self.client)
            try:
                if input.approved:
                    api_instance.approve_certificate_signing_request(input.name)
                else:
                    api_instance.deny_certificate_signing_request(input.name)
            except ApiException as e:
                raise FlightctlApiException(f"Unable to approve {input.resource.value} - {input.name}: {e}")<|MERGE_RESOLUTION|>--- conflicted
+++ resolved
@@ -6,24 +6,12 @@
 
 __metaclass__ = type
 
-<<<<<<< HEAD
 from typing import Any, Dict, Optional, Tuple
-=======
-import json
-from dataclasses import asdict, dataclass
-from typing import Any, Dict, List, Optional, Tuple
-from urllib.parse import ParseResult
->>>>>>> fec20ee3
 
 from .constants import API_MAPPING, ResourceType
 from .core import FlightctlModule
-<<<<<<< HEAD
 from .exceptions import FlightctlException, FlightctlApiException
-from .inputs import ApprovalInput
-=======
-from .exceptions import FlightctlException, FlightctlHTTPException
 from .options import ApprovalOptions, GetOptions
->>>>>>> fec20ee3
 from .utils import diff_dicts, get_patch, json_patch
 
 try:
@@ -41,38 +29,6 @@
     CLIENT_IMPORT_ERROR = None
 
 
-@dataclass
-class Metadata:
-    """
-    Request metadata for requesting additional resources from list endpoints.
-
-    Attributes:
-        continue_token (str): Opaque token returned from the service.
-        remaining_item_count (int): Number of remaining items.
-    """
-    continue_token: str
-    remaining_item_count: int
-
-
-@dataclass
-class ListResponse:
-    """
-    Represents a list response object from the flightctl service.
-
-    Attributes:
-        data (List[Dict[str, Any]]): The response data
-        metadata (Optional[Metadata]): Related metadata for the response.
-        summary (Optional[Dict[str, Any]]): Summary data related to the response.
-    """
-    data: List[Dict[str, Any]]
-    metadata: Optional[Metadata] = None
-    summary: Optional[Dict[str, Any]] = None
-
-    @property
-    def dict(self) -> dict:
-        return asdict(self)
-
-
 class FlightctlAPIModule(FlightctlModule):
     """
     API module for interacting with the Flightctl API.
@@ -81,20 +37,6 @@
     like GET, POST, PATCH, and DELETE.
     """
 
-<<<<<<< HEAD
-=======
-    API_ENDPOINTS: Dict[str, str] = {
-        "certificatesigningrequest": "api/v1/certificatesigningrequests",
-        "device": "/api/v1/devices",
-        "fleet": "/api/v1/fleets",
-        "enrollmentconfig": "api/v1/enrollmentconfig",
-        "enrollmentrequest": "api/v1/enrollmentrequests",
-        "resourcesync": "/api/v1/resourcesyncs",
-        "repository": "/api/v1/repositories",
-        "templateversion": "api/v1/fleets/{0}/templateversions"
-    }
-
->>>>>>> fec20ee3
     def __init__(
         self,
         argument_spec: Dict[str, Any],
@@ -120,85 +62,8 @@
             **kwargs,
         )
 
-<<<<<<< HEAD
         if CLIENT_IMPORT_ERROR:
             raise CLIENT_IMPORT_ERROR
-=======
-        self.session = Request(
-            cookies=CookieJar(),
-            timeout=self.request_timeout,
-            validate_certs=self.verify_ssl,
-            ca_path=self.ca_path,
-        )
-
-    @staticmethod
-    def normalize_endpoint(endpoint: str) -> Optional[str]:
-        """
-        Normalizes the endpoint by converting it to lowercase.
-
-        Args:
-            endpoint (str): The API endpoint.
-
-        Returns:
-            Union[str, None]: The normalized endpoint or None if the input is invalid.
-        """
-        return endpoint.lower() if endpoint else None
-
-    def get_endpoint(self, options: GetOptions) -> Response:
-        """
-        Sends a GET request to the specified API endpoint.
-
-        Args:
-            endpoint (str): The API endpoint (resource type).
-            name (Optional[str], optional): The resource name (optional).
-
-        Returns:
-            Response: The response object.
-        """
-        params = options.request_params
-        url = self.build_url(options.kind.value, options.name, options.fleet_name, params)
-
-        if options.rendered:
-            rendered_path = url.path + "/rendered"
-            url = url._replace(path=rendered_path)
-
-        return self.request("GET", url.geturl(), params)
-
-    def patch_endpoint(
-        self, endpoint: str, name: str, patch: List[Dict[str, Any]]
-    ) -> Response:
-        """
-        Sends a PATCH request to the specified endpoint with a JSON patch.
-
-        Args:
-            endpoint (str): The API endpoint (resource type) to patch.
-            name (str): The resource name to patch.
-            patch (List[Dict[str, Any]]): The patch data (list of patch operations).
-
-        Returns:
-            Response: The response object.
-        """
-        url = self.build_url(endpoint, name)
-        return self.request("PATCH", url.geturl(), patch=patch)
-
-    def post_endpoint(self, endpoint: str, **kwargs: Any) -> Response:
-        """
-        Sends a POST request to the specified API endpoint.
-
-        Args:
-            endpoint (str): The API endpoint (resource type).
-            **kwargs (Any): Additional parameters for the request.
-
-        Returns:
-            Response: The response object.
-        """
-        url = self.build_url(endpoint, None)
-        return self.request("POST", url.geturl(), **kwargs)
-
-    def delete_endpoint(self, endpoint: str, name: str, fleet_name: str, **kwargs: Any) -> Response:
-        """
-        Sends a DELETE request to the specified API endpoint.
->>>>>>> fec20ee3
 
         client_config = Configuration(
             host=self.url.geturl(),
@@ -207,27 +72,11 @@
         )
         client_config.verify_ssl = self.verify_ssl
 
-<<<<<<< HEAD
         self.client = ApiClient(client_config)
 
     def get(
-        self, resource: ResourceType, name: Optional[str] = None,
+        self, options: GetOptions,
     ) -> Optional[Any]:
-=======
-        Returns:
-            Response: The response object.
-        """
-        url = self.build_url(endpoint, name, fleet_name)
-        return self.request("DELETE", url.geturl(), **kwargs)
-
-    def build_url(
-        self,
-        endpoint: str,
-        name: Optional[str] = None,
-        fleet_name: Optional[str] = None,
-        query_params: Optional[Dict[str, Any]] = None,
-    ):
->>>>>>> fec20ee3
         """
         Makes an get query via the API.
 
@@ -241,34 +90,25 @@
         Raises:
             FlightctlException: If the approval request fails.
         """
-        api_type = API_MAPPING[resource]
-        api_instance = api_type.api(self.client)
-        get_call = getattr(api_instance, api_type.get)
-
-<<<<<<< HEAD
+        api_type = API_MAPPING[options.resource]
+        api_instance = api_type.api(self.client)
+
+        if options.resource is ResourceType.DEVICE and options.rendered:
+            get_call = getattr(api_instance, api_type.rendered)
+        else:
+            get_call = getattr(api_instance, api_type.get)
+
         try:
-            return get_call(name)
+            if options.resource is ResourceType.TEMPLATE_VERSION:
+                return get_call(options.fleet_name, options.name)
+            else:
+                return get_call(options.name)
         except NotFoundException:
             return None
         except ApiException as e:
-            raise FlightctlApiException(f"Unable to fetch {resource.value} - {name}: {e}")
-=======
-        if normalized_endpoint == Kind.TEMPLATE_VERSION.value.lower():
-            base_path = base_path.format(fleet_name)
-
-        # Update the URL path with the base path
-        url = self.url._replace(path=base_path)
-
-        # Append query parameters if provided
-        if query_params:
-            # Encode the query parameters and append to the URL
-            query_string = urlencode(query_params, doseq=True)
-            url = url._replace(query=query_string)
-
-        return url
->>>>>>> fec20ee3
-
-    def list(self, resource: ResourceType, **kwargs: Any) -> Any:
+            raise FlightctlApiException(f"Unable to fetch {options.resource.value} - {options.name}: {e}")
+
+    def list(self, options: GetOptions) -> Any:
         """
         Makes an list query via the API.
 
@@ -281,22 +121,21 @@
         Raises:
             FlightctlException: If the approval request fails.
         """
-        api_type = API_MAPPING[resource]
+        api_type = API_MAPPING[options.resource]
         api_instance = api_type.api(self.client)
         list_call = getattr(api_instance, api_type.list)
 
         try:
-            return list_call(**kwargs)
+            if options.resource is ResourceType.TEMPLATE_VERSION:
+                list_call(options.fleet_name, **options.request_params)
+            else:
+                return list_call(**options.request_params)
         except ApiException as e:
-            raise FlightctlApiException(f"Unable to list {resource.value}: {e}")
-
-<<<<<<< HEAD
+            raise FlightctlApiException(f"Unable to list {options.resource.value}: {e}")
+
     def get_one_or_many(
-        self, resource: ResourceType, name: Optional[str] = None, **kwargs: Any
+        self, options: GetOptions,
     ) -> Any:
-=======
-    def get_one_or_many(self, options: GetOptions) -> ListResponse:
->>>>>>> fec20ee3
         """
         Retrieves one or many resources from the API.
 
@@ -311,47 +150,16 @@
         Raises:
             FlightctlException: If the response status is not 200 or 404.
         """
-<<<<<<< HEAD
-        if name:
-            response = self.get(resource, name)
+        if options.name:
+            response = self.get(options)
             if not response:
                 return []
             return response.to_dict()
         else:
-            res = self.list(resource, **kwargs)
+            res = self.list(options)
             if res:
                 return res.to_dict()
             return {}
-=======
-        response = self.get_endpoint(options)
-        if response.status not in [200, 404]:
-            fail_msg = f"Got a {response.status} when trying to get {options.kind.value}"
-            if "message" in response.json:
-                fail_msg += f", message: {response.json['message']}"
-            raise FlightctlException(fail_msg)
-
-        if response.status == 404:
-            # Resource not found
-            return ListResponse(data=[])
-
-        if response.json and response.json.get("items") is not None:
-            metadata = None
-            if response.json.get("metadata"):
-                metadata = Metadata(
-                    continue_token=response.json.get("metadata").get("continue"),
-                    remaining_item_count=response.json.get("metadata").get("remainingItemCount"),
-                )
-
-            return ListResponse(
-                data=response.json.get("items"),
-                metadata=metadata,
-                summary=response.json.get("summary")
-            )
-
-        return ListResponse(
-            data=[response.json]
-        )
->>>>>>> fec20ee3
 
     def create(
         self, resource: ResourceType, definition: Dict[str, Any]
@@ -422,11 +230,7 @@
 
         return changed, (response if diffs else existing)
 
-<<<<<<< HEAD
-    def delete(self, resource: ResourceType, name: str) -> Optional[Any]:
-=======
-    def delete(self, endpoint: str, name: str, fleet_name: str) -> Tuple[bool, Dict[str, Any]]:
->>>>>>> fec20ee3
+    def delete(self, resource: ResourceType, name: str, fleet_name: str) -> Optional[Any]:
         """
         Deletes resources from the API.
 
@@ -440,22 +244,18 @@
                 - A boolean indicating whether the resource was deleted (changed).
                 - An optional response body of the delete operation.
         """
-<<<<<<< HEAD
         api_type = API_MAPPING[resource]
         api_instance = api_type.api(self.client)
 
         if name:
             delete_call = getattr(api_instance, api_type.delete)
             try:
-                response = delete_call(name)
+                if resource is ResourceType.TEMPLATE_VERSION:
+                    response = delete_call(fleet_name, name)
+                else:
+                    response = delete_call(name)
             except ApiException as e:
                 raise FlightctlApiException(f"Unable to delete {resource.value} - {name}: {e}")
-=======
-        changed: bool = False
-        response = self.delete_endpoint(endpoint, name, fleet_name)
-        if response.status == 200:
-            changed |= True
->>>>>>> fec20ee3
         else:
             delete_call = getattr(api_instance, api_type.delete_all)
             try:
