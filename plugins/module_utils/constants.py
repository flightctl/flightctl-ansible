--- conflicted
+++ resolved
@@ -11,7 +11,6 @@
 from typing import Optional, Union
 
 
-<<<<<<< HEAD
 class ResourceType(Enum):
     CSR = "CertificateSigningRequest"
     DEVICE = "Device"
@@ -19,6 +18,9 @@
     FLEET = "Fleet"
     REPOSITORY = "Repository"
     RESOURCE_SYNC = "ResourceSync"
+    TEMPLATE_VERSION = "TemplateVersion"
+
+    ENROLLMENT_CONFIG = "EnrollmentConfig"
 
 
 API_MAPPING = {}
@@ -26,31 +28,40 @@
 
 try:
     import ansible_collections.flightctl.edge.plugins.module_utils.client_path_helper  # pylint: disable=unused-import
+
+    # Apis
     from openapi_client.api.device_api import DeviceApi
     from openapi_client.api.fleet_api import FleetApi
     from openapi_client.api.certificatesigningrequest_api import CertificatesigningrequestApi
     from openapi_client.api.enrollmentrequest_api import EnrollmentrequestApi
     from openapi_client.api.repository_api import RepositoryApi
     from openapi_client.api.resourcesync_api import ResourcesyncApi
+    from openapi_client.api.templateversion_api import TemplateversionApi
+    from openapi_client.api.enrollmentconfig_api import EnrollmentconfigApi
+
+    # Models
     from openapi_client.models.device import Device
     from openapi_client.models.fleet import Fleet
     from openapi_client.models.certificate_signing_request import CertificateSigningRequest
     from openapi_client.models.enrollment_request import EnrollmentRequest
     from openapi_client.models.repository import Repository
     from openapi_client.models.resource_sync import ResourceSync
+    from openapi_client.models.template_version import TemplateVersion
+    from openapi_client.models.enrollment_config import EnrollmentConfig
 
     @dataclass
     class ApiResource:
-        api: Union[DeviceApi, FleetApi, CertificatesigningrequestApi, EnrollmentrequestApi, RepositoryApi]
-        model: Union[Device, Fleet, CertificateSigningRequest, EnrollmentRequest, Repository]
+        api: Union[DeviceApi, FleetApi, CertificatesigningrequestApi, EnrollmentrequestApi, RepositoryApi, ResourcesyncApi, EnrollmentconfigApi]
+        model: Union[Device, Fleet, CertificateSigningRequest, EnrollmentRequest, Repository, ResourceSync, EnrollmentConfig]
 
         get: str
-        create: str
-        list: str
-        delete: str
-        delete_all: str
 
+        create: Optional[str] = None
+        list: Optional[str] = None
+        delete: Optional[str] = None
+        delete_all: Optional[str] = None
         patch: Optional[str] = None
+        rendered: Optional[str] = None
 
     API_MAPPING = {
         ResourceType.DEVICE: ApiResource(
@@ -62,6 +73,7 @@
             patch='patch_device',
             delete='delete_device',
             delete_all='delete_devices',
+            rendered='get_rendered_device_spec'
         ),
         ResourceType.FLEET: ApiResource(
             api=FleetApi,
@@ -110,18 +122,20 @@
             delete='delete_resource_sync',
             delete_all='delete_resource_syncs',
         ),
+        ResourceType.TEMPLATE_VERSION: ApiResource(
+            api=TemplateversionApi,
+            model=TemplateVersion,
+            get='read_template_version',
+            list='list_template_versions',
+            delete='delete_template_version',
+            delete_all='delete_template_versions',
+        ),
+        ResourceType.ENROLLMENT_CONFIG: ApiResource(
+            api=EnrollmentconfigApi,
+            model=EnrollmentConfig,
+            get='enrollment_config'
+        )
     }
 except ImportError as imp_exc:
     # Handled elsewhere
-    pass
-=======
-class Kind(Enum):
-    CSR = "CertificateSigningRequest"
-    DEVICE = "Device"
-    ENROLLMENT = "EnrollmentRequest"
-    ENROLLMENT_CONFIG = "EnrollmentConfig"
-    FLEET = "Fleet"
-    RESOURCE_SYNC = "ResourceSync"
-    REPOSITORY = "Repository"
-    TEMPLATE_VERSION = "TemplateVersion"
->>>>>>> fec20ee3
+    pass