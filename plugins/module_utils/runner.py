# coding: utf-8 -*-
# GNU General Public License v3.0+
# (see COPYING or https://www.gnu.org/licenses/gpl-3.0.txt)

from __future__ import (absolute_import, division, print_function)

__metaclass__ = type

from typing import Any, Dict, List, Tuple

try:
    import yaml
except ImportError as imp_exc:
    PYYAML_IMPORT_ERROR = imp_exc
else:
    PYYAML_IMPORT_ERROR = None

try:
    from openapi_schema_validator import OAS30Validator
except ImportError as imp_exc:
    OPENAPI_SCHEMA_IMPORT_ERROR = imp_exc
else:
    OPENAPI_SCHEMA_IMPORT_ERROR = None

from .api_module import FlightctlAPIModule
from .constants import ResourceType
from .exceptions import FlightctlException, ValidationException
from .options import ApprovalOptions, GetOptions
from .resources import create_definitions

try:
    import ansible_collections.flightctl.edge.plugins.module_utils.client_path_helper  # pylint: disable=unused-import
    from openapi_client.models.enrollment_request import EnrollmentRequest
    from openapi_client.models.certificate_signing_request import CertificateSigningRequest
except ImportError as imp_exc:
    CLIENT_IMPORT_ERROR = imp_exc
else:
    CLIENT_IMPORT_ERROR = None


def load_schema(file_path: str) -> Dict[str, Any]:
    """
    Loads an OpenAPI schema from a YAML file.

    Args:
        file_path (str): The path to the schema YAML file.

    Returns:
        Dict[str, Any]: The loaded schema as a dictionary.
    """
    if PYYAML_IMPORT_ERROR:
        raise PYYAML_IMPORT_ERROR
    with open(file_path, "r") as file:
        schema = yaml.safe_load(file)
    return schema


def validate(definition: Dict[str, Any]) -> None:
    """
    Validates a resource definition against an OpenAPI schema.

    Args:
        definition (Dict[str, Any]): The resource definition to validate.

    Raises:
        ValueError: If the resource kind is not found in the schema.
        ValidationException: If the validation fails.
    """
    if OPENAPI_SCHEMA_IMPORT_ERROR:
        raise OPENAPI_SCHEMA_IMPORT_ERROR

    kind = definition["kind"]
    openapi_schema = load_schema("../../api/v1alpha1/openapi.yml")
    components = openapi_schema.get("components", {}).get("schemas", {})
    if kind not in components:
        raise ValueError(f"Component {kind} not found in the schema")

    component_schema = components[kind]
    validator = OAS30Validator(openapi_schema)

    try:
        validator.validate(definition, component_schema)
    except Exception as e:
        raise ValidationException(f"Validation error: {e}") from e


def get_definitions(params: Dict[str, Any]) -> List:
    """
    Retrieves the resource definitions based on the provided parameters.

    Args:
        params (Dict[str, Any]): Parameters to load the resource definitions.

    Returns:
        Dict[str, Any]: The loaded resource definitions.

    Raises:
        FlightctlException: If loading the resource definitions fails.
    """
    try:
        definitions = create_definitions(params)
    except Exception as e:
        msg = f"Failed to load resource definition: {e}"
        raise FlightctlException(msg) from e

    return definitions


def run_module(module: Any) -> None:
    """
    Executes the module, performing actions based on resource definitions.

    Args:
        module (Any): The Ansible module instance.

    Raises:
        FlightctlException: If an action fails.
    """
    results: List[Dict[str, Any]] = []

    definitions = get_definitions(module.params)
    for definition in definitions:
        try:
            changed, result = perform_action(module, definition)
            module.result["changed"] |= changed
        except Exception as e:
            raise FlightctlException(f"Failed to perform action: {e}") from e
        results.append(result)

    if len(results) == 1:
        module.result["result"] = results[0]
    else:
        module.result["results"] = results

    module.exit_json(**module.result)


def perform_action(module, definition: Dict[str, Any]) -> Tuple[bool, Dict[str, Any]]:
    """
    Performs the appropriate action (create, update, delete) on a resource.

    Args:
        module (Any): The Ansible module instance.
        definition (Dict[str, Any]): The resource definition.

    Returns:
        Tuple[bool, Dict[str, Any]]: A tuple containing a boolean indicating if the resource
        was changed and the result of the action.

    Raises:
        ValidationException: If necessary definition parameters do not exist.
        FlightctlException: If performing the action fails.
    """
<<<<<<< HEAD
    try:
        resource = ResourceType(definition.get("kind"))
    except (TypeError, ValueError):
        raise ValidationException(f"Invalid Kind {module.params.get('kind')}")

    name = definition["metadata"].get("name")
=======
    if definition.get("kind") is None:
        raise ValidationException("A kind value must be specified")

    try:
        kind = Kind(definition.get("kind"))
    except (TypeError, ValueError):
        raise ValidationException(f"Invalid Kind {definition.get('kind')}")

    name = definition["metadata"].get("name")
    fleet_name = module.params.get("fleet_name")
    label_selector = module.params.get("label_selector")
>>>>>>> fec20ee3
    state = module.params.get("state")
    result: Dict[str, Any] = {}
    changed: bool = False

<<<<<<< HEAD
    if module.params.get("label_selector"):
        params["label_selector"] = module.params["label_selector"]

    try:
        existing = module.get_one_or_many(resource, name)
=======
    try:
        get_options = GetOptions(
            kind=kind,
            name=name,
            fleet_name=fleet_name,
            label_selector=label_selector,
        )
        existing_result = module.get_one_or_many(get_options)
>>>>>>> fec20ee3
    except Exception as e:
        raise FlightctlException(f"Failed to get resource: {e}") from e

    if state == "absent":
        if existing_result.data:
            if module.check_mode:
                module.exit_json(**{"changed": True})

            try:
<<<<<<< HEAD
                result = module.delete(resource, name)
                changed |= True
=======
                changed, result = module.delete(kind.value, name, fleet_name)
>>>>>>> fec20ee3
            except Exception as e:
                raise FlightctlException(f"Failed to delete resource: {e}") from e

    elif state == "present":
        # validate(definition)

        if existing_result.data:
            # Update resource
            if module.check_mode:
                module.exit_json(**{"changed": True})

            try:
<<<<<<< HEAD
                changed, result = module.update(resource, existing, definition)
=======
                changed, result = module.update(existing_result.data[0], definition)
>>>>>>> fec20ee3
            except Exception as e:
                raise FlightctlException(f"Failed to update resource: {e}") from e
        else:
            # Create a new resource
            if module.check_mode:
                module.exit_json(**{"changed": True})

            try:
                result = module.create(resource, definition)
                changed |= True
            except Exception as e:
                raise FlightctlException(f"Failed to create resource: {e}") from e

    return changed, result


def perform_approval(module: FlightctlAPIModule) -> None:
    """
    Performs the approval action on a specific resource.

    Args:
        module (FlightctlAPIModule): The FlightctlAPIModule instance to act upon.

    Raises:
        ValidationException: If necessary definition parameters do not exist.
        FlightctlException: If performing the action fails.
    """
    if CLIENT_IMPORT_ERROR:
        raise CLIENT_IMPORT_ERROR

    try:
        resource = ResourceType(module.params.get("kind"))
    except (TypeError, ValueError):
        raise ValidationException(f"Invalid Kind {module.params.get('kind')}")

<<<<<<< HEAD
    input = ApprovalInput(
        resource=resource,
=======
    approval_options = ApprovalOptions(
        kind=kind,
>>>>>>> fec20ee3
        name=module.params.get("name"),
        approved=module.params.get("approved"),
        approved_by=module.params.get("approved_by"),
        labels=module.params.get("labels")
    )

    try:
<<<<<<< HEAD
        existing = module.get(resource, input.name)
        currently_approved = None
        if isinstance(existing, EnrollmentRequest):
            try:
                currently_approved = existing.status.approval.approved
            except AttributeError:
                pass
        elif isinstance(existing, CertificateSigningRequest):
            try:
                conditions = existing.status.conditions
                approval_condition = next((c for c in conditions if c.type == "Approved"), None)
                if approval_condition is not None:
                    # The api returns string values for booleans in the conditions
                    if approval_condition.status == 'True':
                        currently_approved = True
                    elif approval_condition.status == 'False':
                        currently_approved = False
            except AttributeError:
                pass
=======
        get_options = GetOptions(
            kind=approval_options.kind,
            name=approval_options.name,
        )
        existing = module.get_endpoint(get_options)
        currently_approved = None
        if approval_options.kind is Kind.ENROLLMENT:
            currently_approved = existing.json.get('status', {}).get('approval', {}).get('approved', None)
        elif approval_options.kind is Kind.CSR:
            conditions = existing.json.get('status', {}).get('conditions', [])
            approval_condition = next((c for c in conditions if c.get('type') == "Approved"), None)
            if approval_condition is not None:
                # The api returns string values for booleans in the conditions
                if approval_condition['status'].lower() == 'true':
                    currently_approved = True
                elif approval_condition['status'].lower() == 'false':
                    currently_approved = False
>>>>>>> fec20ee3

        if approval_options.approved == currently_approved:
            module.exit_json(**{"changed": False})
            return
    except Exception as e:
        raise FlightctlException(f"Failed to get resource: {e}") from e

    if module.check_mode:
        module.exit_json(**{"changed": True})
        return

    try:
        module.approve(approval_options)
    except Exception as e:
        raise FlightctlException(f"Failed to approve resource: {e}") from e

    module.exit_json(**{"changed": True})<|MERGE_RESOLUTION|>--- conflicted
+++ resolved
@@ -151,78 +151,49 @@
         ValidationException: If necessary definition parameters do not exist.
         FlightctlException: If performing the action fails.
     """
-<<<<<<< HEAD
     try:
         resource = ResourceType(definition.get("kind"))
     except (TypeError, ValueError):
         raise ValidationException(f"Invalid Kind {module.params.get('kind')}")
 
     name = definition["metadata"].get("name")
-=======
-    if definition.get("kind") is None:
-        raise ValidationException("A kind value must be specified")
-
-    try:
-        kind = Kind(definition.get("kind"))
-    except (TypeError, ValueError):
-        raise ValidationException(f"Invalid Kind {definition.get('kind')}")
-
-    name = definition["metadata"].get("name")
     fleet_name = module.params.get("fleet_name")
     label_selector = module.params.get("label_selector")
->>>>>>> fec20ee3
     state = module.params.get("state")
-    result: Dict[str, Any] = {}
     changed: bool = False
 
-<<<<<<< HEAD
-    if module.params.get("label_selector"):
-        params["label_selector"] = module.params["label_selector"]
-
-    try:
-        existing = module.get_one_or_many(resource, name)
-=======
     try:
         get_options = GetOptions(
-            kind=kind,
+            resource=resource,
             name=name,
             fleet_name=fleet_name,
             label_selector=label_selector,
         )
         existing_result = module.get_one_or_many(get_options)
->>>>>>> fec20ee3
     except Exception as e:
         raise FlightctlException(f"Failed to get resource: {e}") from e
 
     if state == "absent":
-        if existing_result.data:
+        if existing_result:
             if module.check_mode:
                 module.exit_json(**{"changed": True})
 
             try:
-<<<<<<< HEAD
-                result = module.delete(resource, name)
+                result = module.delete(resource, name, fleet_name)
                 changed |= True
-=======
-                changed, result = module.delete(kind.value, name, fleet_name)
->>>>>>> fec20ee3
             except Exception as e:
                 raise FlightctlException(f"Failed to delete resource: {e}") from e
 
     elif state == "present":
         # validate(definition)
 
-        if existing_result.data:
+        if existing_result:
             # Update resource
             if module.check_mode:
                 module.exit_json(**{"changed": True})
 
             try:
-<<<<<<< HEAD
-                changed, result = module.update(resource, existing, definition)
-=======
-                changed, result = module.update(existing_result.data[0], definition)
->>>>>>> fec20ee3
+                changed, result = module.update(resource, existing_result, definition)
             except Exception as e:
                 raise FlightctlException(f"Failed to update resource: {e}") from e
         else:
@@ -258,13 +229,8 @@
     except (TypeError, ValueError):
         raise ValidationException(f"Invalid Kind {module.params.get('kind')}")
 
-<<<<<<< HEAD
-    input = ApprovalInput(
+    approval_options = ApprovalOptions(
         resource=resource,
-=======
-    approval_options = ApprovalOptions(
-        kind=kind,
->>>>>>> fec20ee3
         name=module.params.get("name"),
         approved=module.params.get("approved"),
         approved_by=module.params.get("approved_by"),
@@ -272,8 +238,11 @@
     )
 
     try:
-<<<<<<< HEAD
-        existing = module.get(resource, input.name)
+        get_options = GetOptions(
+            resource=resource,
+            name=approval_options.name,
+        )
+        existing = module.get(get_options)
         currently_approved = None
         if isinstance(existing, EnrollmentRequest):
             try:
@@ -292,25 +261,6 @@
                         currently_approved = False
             except AttributeError:
                 pass
-=======
-        get_options = GetOptions(
-            kind=approval_options.kind,
-            name=approval_options.name,
-        )
-        existing = module.get_endpoint(get_options)
-        currently_approved = None
-        if approval_options.kind is Kind.ENROLLMENT:
-            currently_approved = existing.json.get('status', {}).get('approval', {}).get('approved', None)
-        elif approval_options.kind is Kind.CSR:
-            conditions = existing.json.get('status', {}).get('conditions', [])
-            approval_condition = next((c for c in conditions if c.get('type') == "Approved"), None)
-            if approval_condition is not None:
-                # The api returns string values for booleans in the conditions
-                if approval_condition['status'].lower() == 'true':
-                    currently_approved = True
-                elif approval_condition['status'].lower() == 'false':
-                    currently_approved = False
->>>>>>> fec20ee3
 
         if approval_options.approved == currently_approved:
             module.exit_json(**{"changed": False})
