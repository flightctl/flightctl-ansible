ancestor: null
releases:
  0.2.0:
    changes:
      breaking_changes:
        - Renamed `flightctl_certificate_management` module (previously `flightctl_certificate`)
        - Renamed `flightctl_resource_info` module (previously `flightctl_info`)
        - Renamed `flightctl_resource` module (previously `flightctl`)
        - Renamed collection to `core` (previously `edge`)
      release_summary: This release contains the initial documented release of the
        Flightctl collection
    fragments:
      - breaking_changes.yml
      - release_summary.yml
    release_date: '2025-01-20'
  1.0.0:
    changes:
      major_changes:
<<<<<<< HEAD
        - Updated the Ansible collection to support FlightCTL API version 0.5.
        - Added support for Device decommissioning.
      release_summary: Added support for FlightCTL API v0.5.
    fragments:
      - flightctl_1.0_update.yml
    release_date: '2025-04-01'
=======
      - Added support for Device decommissioning.
      - Updated the Ansible collection to support FlightCTL API version 0.5.
      release_summary: Added support for FlightCTL API v0.5.
    fragments:
    - flightctl_0.5_update.yml
    release_date: '2025-04-01'
  0.6.0:
    changes:
      major_changes:
      - Updated the Ansible collection to support FlightCTL API version 0.6.
      release_summary: Added support for FlightCTL API v0.6.
    fragments:
    - flightctl_0.6_update.yml
    release_date: '2025-04-22'
  0.7.0:
    changes:
      bugfixes:
      - auth documentation - fixed env var names to align with module usage
      major_changes:
      - Added flight control console connection plugin
      - Added support for dynamic inventory plugin
      - Added support for new features in FlightCTL API v0.7.
      - Updated the Ansible collection to support FlightCTL API version 0.7.
      release_summary: Added support for FlightCTL API v0.7.
    fragments:
    - add-flightctl-console-connection-plugin.yml
    - flightctl_0.7_update.yml
    plugins:
      connection:
      - description: Connect to Flight Control managed devices.
        name: flightctl_console
        namespace: null
      inventory:
      - description: Returns Ansible inventory using Flight Control as source.
        name: flightctl
        namespace: null
    release_date: '2025-05-12'
>>>>>>> abdef3d8
<|MERGE_RESOLUTION|>--- conflicted
+++ resolved
@@ -13,22 +13,14 @@
       - breaking_changes.yml
       - release_summary.yml
     release_date: '2025-01-20'
-  1.0.0:
+  0.5.0:
     changes:
       major_changes:
-<<<<<<< HEAD
         - Updated the Ansible collection to support FlightCTL API version 0.5.
         - Added support for Device decommissioning.
       release_summary: Added support for FlightCTL API v0.5.
     fragments:
       - flightctl_1.0_update.yml
-    release_date: '2025-04-01'
-=======
-      - Added support for Device decommissioning.
-      - Updated the Ansible collection to support FlightCTL API version 0.5.
-      release_summary: Added support for FlightCTL API v0.5.
-    fragments:
-    - flightctl_0.5_update.yml
     release_date: '2025-04-01'
   0.6.0:
     changes:
@@ -60,5 +52,4 @@
       - description: Returns Ansible inventory using Flight Control as source.
         name: flightctl
         namespace: null
-    release_date: '2025-05-12'
->>>>>>> abdef3d8
+    release_date: '2025-05-12'